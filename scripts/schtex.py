#!/usr/bin/env python
"""schtex V0.1
Copyright (c) 2014 Michael P. Hayes, UC ECE, NZ

Usage: schtex infile.sch [outfile.tex|pdf|png|svg]
"""

from __future__ import print_function
from optparse import OptionParser
import sys
import os

def schtex_exception(type, value, tb):
   if hasattr(sys, 'ps1') or not sys.stderr.isatty():
      # We are not in interactive mode or we don't have a tty-like
      # device, so call the default hook
      sys.__excepthook__(type, value, tb)
   else:
      import traceback, pdb
      # We are in interactive mode, print the exception...
      traceback.print_exception(type, value, tb)
      print()
      # ...then start the debugger in post-mortem mode.
      pdb.pm()

def main (argv=None):

    if argv is None:
        argv = sys.argv

    version = __doc__.split('\n')[0]

    parser = OptionParser(usage='%prog schematic-file [output-file]', version=version, 
                          description=__doc__)

    parser.add_option('--debug', action='store_true',
                      dest='debug', default=None,
                      help="enable debugging")

    parser.add_option('--draw-nodes', type='str',
                      dest='draw_nodes', default=None,
                      help='draw nodes, choice: none, connections, primary, all')

    parser.add_option('--nodraw-nodes', action='store_false',
                      dest='draw_nodes',
                      help="don't draw nodes")

    parser.add_option('--label-nodes', type='str',
                      dest='label_nodes', default=None,
                      help='label nodes, choice: none, alpha, pins, primary, all')

    parser.add_option('--nolabel-nodes', action='store_false',
                      dest='label_nodes',
                      help="don't label nodes")

    parser.add_option('--nolabel-ids', action='store_false',
                      dest='label_ids', default=None,
                      help="don't label element identifiers")

    parser.add_option('--label-ids', action='store_true',
                      dest='label_ids', default=None,
                      help="label element identifiers")

    parser.add_option('--nolabel-values', action='store_false',
                      dest='label_values', default=None,
                      help="don't label values")

    parser.add_option('--label-values', action='store_true',
                      dest='label_values', default=None,
                      help="labels values")

    parser.add_option('--s-model', action='store_true',
                      dest='s_model', default=False,
                      help='generate s-domain model schematic')

    parser.add_option('--ac-model', action='store_true',
                      dest='ac_model', default=False,
                      help='generate AC model schematic')

    parser.add_option('--p-model', action='store_true',
                      dest='p_model', default=False,
                      help='generate pre-initial model schematic')

    parser.add_option('--k-model', action='store_true',
                      dest='k_model', default=False,
                      help='generate schematic with independent sources killed')

    parser.add_option('--scale', type='float',
                      dest='scale', default=None,
                      help='schematic scale factor, this scales the schematic size but not the fonts')

    parser.add_option('--node-spacing', type='float',
                      dest='node_spacing', default=None,
                      help='this specifies the spacing of the nodes of a component')

    parser.add_option('--cpt-size', type='float',
                      dest='cpt_size', default=None,
                      help='this specifies the size of a component; it needs to be smaller than node_spacing')
    
    parser.add_option('--help-lines', type='float',
                      dest='help_lines', default=None,
                      help="draw help lines")

    parser.add_option('--xgraph', action='store_true',
                      dest='xgraph', default=False,
                      help="generate graph of component x positions")

    parser.add_option('--ygraph', action='store_true',
                      dest='ygraph', default=False,
                      help="generate graph of component y positions")

    parser.add_option('--stage', type='int',
                      dest='stage', default=0,
                      help='graph analysis stage')

    parser.add_option('--pdb', action='store_true',
                      default=False,
                      help="enter python debugger on exception")    

    (options, args) = parser.parse_args()

    if len(args) < 1:
        parser.error('missing argument')
        return 1

    infilename = args[0]
    outfilename = None
    if len(args) > 1:
        outfilename = args[1]

<<<<<<< HEAD
    if options.pdb:
        sys.excepthook = schtex_exception
        
=======
    from pkg_resources import get_distribution, DistributionNotFound
    
    try:
        get_distribution('lcapy')
    except DistributionNotFound:
        # if lcapy is not installed as a distribution then we assume that
        # this script is being run directly from the repo
        repopath = os.path.join(os.path.split(__file__)[0], '../')
        sys.path.append(repopath)
    
>>>>>>> e1be3531
    from lcapy import Circuit

    cct = Circuit(infilename)
    if options.k_model:
        cct = cct.kill()
    if options.s_model:
        cct = cct.s_model()
    if options.ac_model:
        cct = cct.ac_model()
    if options.p_model:
        cct = cct.pre_initial_model()

    if options.label_nodes not in ('none', 'all', 'alpha', 'pins', 'primary', False, None):
        raise ValueError('Illegal option %s for label_nodes' % options.label_nodes)

    if options.draw_nodes not in ('none', 'all', 'primary', 'connections',
                                  False, None):
        raise ValueError('Illegal option %s for draw_nodes' % options.draw_nodes)

    nosave = options.xgraph or options.ygraph

    if not options.xgraph and not options.ygraph:
        cct.draw(label_nodes=options.label_nodes,
                 draw_nodes=options.draw_nodes,
                 label_ids=options.label_ids,
                 label_values=options.label_values, 
                 filename=outfilename, scale=options.scale,
                 node_spacing=options.node_spacing, cpt_size=options.cpt_size,
                 help_lines=options.help_lines, debug=options.debug,
                 nosave=nosave)

    if options.xgraph:
        cct.sch.make_graphs()
        cct.sch.xgraph.dot(outfilename, stage=options.stage)
        return 0

    if options.ygraph:
        cct.sch.make_graphs()
        cct.sch.ygraph.dot(outfilename, stage=options.stage)
        return 0

    return 0


if __name__ == '__main__':
    sys.exit(main())<|MERGE_RESOLUTION|>--- conflicted
+++ resolved
@@ -128,11 +128,9 @@
     if len(args) > 1:
         outfilename = args[1]
 
-<<<<<<< HEAD
     if options.pdb:
         sys.excepthook = schtex_exception
         
-=======
     from pkg_resources import get_distribution, DistributionNotFound
     
     try:
@@ -143,7 +141,6 @@
         repopath = os.path.join(os.path.split(__file__)[0], '../')
         sys.path.append(repopath)
     
->>>>>>> e1be3531
     from lcapy import Circuit
 
     cct = Circuit(infilename)
